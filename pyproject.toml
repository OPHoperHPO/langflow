[tool.poetry]
name = "langflow"
version = "0.5.3"
description = "A Python package with a built-in web application"
authors = ["Logspace <contact@logspace.ai>"]
maintainers = [
    "Carlos Coelho <carlos@logspace.ai>",
    "Cristhian Zanforlin <cristhian.lousa@gmail.com>",
    "Gabriel Almeida <gabriel@logspace.ai>",
    "Gustavo Schaedler <gustavopoa@gmail.com>",
    "Igor Carvalho <igorr.ackerman@gmail.com>",
    "Lucas Eduoli <lucaseduoli@gmail.com>",
    "Otávio Anovazzi <otavio2204@gmail.com>",
    "Rodrigo Nader <rodrigo@logspace.ai>",
]
repository = "https://github.com/logspace-ai/langflow"
license = "MIT"
readme = "README.md"
keywords = ["nlp", "langchain", "openai", "gpt", "gui"]
packages = [{ include = "langflow", from = "src/backend" }]
include = ["src/backend/langflow/*", "src/backend/langflow/**/*"]
documentation = "https://docs.langflow.org"

[tool.poetry.scripts]
langflow = "langflow.__main__:main"

[tool.poetry.dependencies]

python = ">=3.9,<3.11"
fastapi = "^0.103.0"
uvicorn = "^0.23.0"
beautifulsoup4 = "^4.12.2"
google-search-results = "^2.4.1"
google-api-python-client = "^2.79.0"
typer = "^0.9.0"
gunicorn = "^21.2.0"
<<<<<<< HEAD
langchain = "^0.0.303"
=======
langchain = "^0.0.312"
>>>>>>> 27bc4c54
openai = "^0.27.8"
pandas = "2.0.3"
chromadb = "^0.3.21"
huggingface-hub = { version = "^0.16.0", extras = ["inference"] }
rich = "^13.5.0"
llama-cpp-python = { version = "~0.1.0", optional = true }
networkx = "^3.1"
unstructured = "^0.10.0"
pypdf = "^3.15.0"
lxml = "^4.9.2"
pysrt = "^1.1.2"
fake-useragent = "^1.2.1"
docstring-parser = "^0.15"
psycopg2-binary = "^2.9.6"
pyarrow = "^12.0.0"
tiktoken = "~0.5.0"
wikipedia = "^1.4.0"
qdrant-client = "^1.4.0"
websockets = "^10.3"
weaviate-client = "^3.23.0"
jina = "3.15.2"
sentence-transformers = { version = "^2.2.2", optional = true }
ctransformers = { version = "^0.2.10", optional = true }
cohere = "^4.27.0"
python-multipart = "^0.0.6"
# install sqlmodel using https://github.com/honglei/sqlmodel.git
sqlmodel = { git = "https://github.com/honglei/sqlmodel.git", branch = "main" }
faiss-cpu = "^1.7.4"
anthropic = "^0.3.0"
orjson = "3.9.3"
multiprocess = "^0.70.14"
cachetools = "^5.3.1"
types-cachetools = "^5.3.0.5"
appdirs = "^1.4.4"
pinecone-client = "^2.2.2"
supabase = "^1.0.3"
pymongo = "^4.4.0"
certifi = "^2023.5.7"
google-cloud-aiplatform = "^1.26.1"
psycopg = "^3.1.9"
psycopg-binary = "^3.1.9"
fastavro = "^1.8.0"
langchain-experimental = "^0.0.8"
celery = { extras = ["redis"], version = "^5.3.1", optional = true }
redis = { version = "^4.6.0", optional = true }
flower = { version = "^2.0.0", optional = true }
alembic = "^1.12.0"
passlib = "^1.7.4"
bcrypt = "^4.0.1"
python-jose = "^3.3.0"
metaphor-python = "^0.1.11"
pydantic-settings = "^2.0.3"
zep-python = { version = "^1.1.0a0", allow-prereleases = true }
pywin32 = { version = "^306", markers = "sys_platform == 'win32'" }
loguru = "^0.7.1"
# langfuse = "^1.0.13"
pillow = "^10.0.0"
metal-sdk = "^2.2.0"
markupsafe = "^2.1.3"
numexpr = "^2.8.6"
qianfan = "0.0.5"


[tool.poetry.group.dev.dependencies]
types-redis = "^4.6.0.5"
black = "^23.1.0"
ipykernel = "^6.21.2"
mypy = "^1.1.1"
ruff = "^0.0.254"
httpx = "*"
pytest = "^7.2.2"
types-requests = "^2.28.11"
requests = "^2.28.0"
pytest-cov = "^4.0.0"
pandas-stubs = "^2.0.0.230412"
types-pillow = "^9.5.0.2"
types-appdirs = "^1.4.3.5"
types-pyyaml = "^6.0.12.8"
types-python-jose = "^3.3.4.8"
types-passlib = "^1.7.7.13"
locust = "^2.16.1"
pytest-mock = "^3.11.1"
pytest-xdist = "^3.3.1"
types-pywin32 = "^306.0.0.4"
types-google-cloud-ndb = "^2.2.0.0"
pytest-sugar = "^0.9.7"


[tool.poetry.extras]
deploy = ["langchain-serve", "celery", "redis", "flower"]
local = ["llama-cpp-python", "sentence-transformers", "ctransformers"]
all = ["deploy", "local"]


[tool.pytest.ini_options]
minversion = "6.0"
addopts = "-ra"
testpaths = ["tests", "integration"]
console_output_style = "progress"
filterwarnings = ["ignore::DeprecationWarning"]
log_cli = true
markers = ["async_test"]


[tool.ruff]
line-length = 120

[build-system]
requires = ["poetry-core"]
build-backend = "poetry.core.masonry.api"<|MERGE_RESOLUTION|>--- conflicted
+++ resolved
@@ -1,6 +1,6 @@
 [tool.poetry]
 name = "langflow"
-version = "0.5.3"
+version = "0.5.0a1"
 description = "A Python package with a built-in web application"
 authors = ["Logspace <contact@logspace.ai>"]
 maintainers = [
@@ -27,33 +27,29 @@
 [tool.poetry.dependencies]
 
 python = ">=3.9,<3.11"
-fastapi = "^0.103.0"
+fastapi = "^0.104.0"
 uvicorn = "^0.23.0"
 beautifulsoup4 = "^4.12.2"
 google-search-results = "^2.4.1"
 google-api-python-client = "^2.79.0"
 typer = "^0.9.0"
 gunicorn = "^21.2.0"
-<<<<<<< HEAD
-langchain = "^0.0.303"
-=======
-langchain = "^0.0.312"
->>>>>>> 27bc4c54
-openai = "^0.27.8"
+langchain = "~0.0.320"
+openai = "^0.28.1"
 pandas = "2.0.3"
 chromadb = "^0.3.21"
 huggingface-hub = { version = "^0.16.0", extras = ["inference"] }
-rich = "^13.5.0"
-llama-cpp-python = { version = "~0.1.0", optional = true }
+rich = "^13.6.0"
+llama-cpp-python = { version = "~0.2.0", optional = true }
 networkx = "^3.1"
 unstructured = "^0.10.0"
 pypdf = "^3.15.0"
 lxml = "^4.9.2"
 pysrt = "^1.1.2"
-fake-useragent = "^1.2.1"
+fake-useragent = "^1.3.0"
 docstring-parser = "^0.15"
 psycopg2-binary = "^2.9.6"
-pyarrow = "^12.0.0"
+pyarrow = "^13.0.0"
 tiktoken = "~0.5.0"
 wikipedia = "^1.4.0"
 qdrant-client = "^1.4.0"
@@ -62,26 +58,26 @@
 jina = "3.15.2"
 sentence-transformers = { version = "^2.2.2", optional = true }
 ctransformers = { version = "^0.2.10", optional = true }
-cohere = "^4.27.0"
+cohere = "^4.32.0"
 python-multipart = "^0.0.6"
 # install sqlmodel using https://github.com/honglei/sqlmodel.git
 sqlmodel = { git = "https://github.com/honglei/sqlmodel.git", branch = "main" }
 faiss-cpu = "^1.7.4"
-anthropic = "^0.3.0"
+anthropic = "^0.5.0"
 orjson = "3.9.3"
 multiprocess = "^0.70.14"
 cachetools = "^5.3.1"
 types-cachetools = "^5.3.0.5"
 appdirs = "^1.4.4"
 pinecone-client = "^2.2.2"
-supabase = "^1.0.3"
-pymongo = "^4.4.0"
+supabase = "^1.2.0"
+pymongo = "^4.5.0"
 certifi = "^2023.5.7"
 google-cloud-aiplatform = "^1.26.1"
 psycopg = "^3.1.9"
 psycopg-binary = "^3.1.9"
 fastavro = "^1.8.0"
-langchain-experimental = "^0.0.8"
+langchain-experimental = "^0.0.34"
 celery = { extras = ["redis"], version = "^5.3.1", optional = true }
 redis = { version = "^4.6.0", optional = true }
 flower = { version = "^2.0.0", optional = true }
@@ -91,15 +87,13 @@
 python-jose = "^3.3.0"
 metaphor-python = "^0.1.11"
 pydantic-settings = "^2.0.3"
-zep-python = { version = "^1.1.0a0", allow-prereleases = true }
+zep-python = { version = "^1.3.0", allow-prereleases = true }
 pywin32 = { version = "^306", markers = "sys_platform == 'win32'" }
 loguru = "^0.7.1"
-# langfuse = "^1.0.13"
+langfuse = "^1.1.1"
 pillow = "^10.0.0"
-metal-sdk = "^2.2.0"
+metal-sdk = "^2.4.0"
 markupsafe = "^2.1.3"
-numexpr = "^2.8.6"
-qianfan = "0.0.5"
 
 
 [tool.poetry.group.dev.dependencies]
