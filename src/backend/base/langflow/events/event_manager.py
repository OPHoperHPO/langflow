--- conflicted
+++ resolved
@@ -6,10 +6,7 @@
 from functools import partial
 
 from fastapi.encoders import jsonable_encoder
-<<<<<<< HEAD
 from loguru import logger
-=======
->>>>>>> 4bb4f02e
 from typing_extensions import Protocol
 
 from langflow.schema.log import LoggableType
@@ -57,7 +54,6 @@
             _callback = partial(callback, manager=self, event_type=event_type)
         self.events[name] = _callback
 
-<<<<<<< HEAD
     def send_event(self, *, event_type: str, data: LoggableType):
         try:
             playground_event = create_event_by_type(event_type, **data)
@@ -66,9 +62,6 @@
             logger.debug(f"Error creating playground event: {e}")
         except Exception:
             raise
-=======
-    def send_event(self, *, event_type: str, data: LoggableType) -> None:
->>>>>>> 4bb4f02e
         jsonable_data = jsonable_encoder(data)
         json_data = {"event": event_type, "data": jsonable_data}
         event_id = uuid.uuid4()
