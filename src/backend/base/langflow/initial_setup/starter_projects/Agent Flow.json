--- conflicted
+++ resolved
@@ -46,30 +46,18 @@
             "fieldName": "tools",
             "id": "Agent-7mKwO",
             "inputTypes": [
-<<<<<<< HEAD
-              "Tool"
-=======
               "Tool",
               "BaseTool",
               "StructuredTool"
->>>>>>> 10e1352a
             ],
             "type": "other"
           }
         },
-<<<<<<< HEAD
-        "id": "reactflow__edge-CalculatorTool-Nb4P5{œdataTypeœ:œCalculatorToolœ,œidœ:œCalculatorTool-Nb4P5œ,œnameœ:œapi_build_toolœ,œoutput_typesœ:[œToolœ]}-ToolCallingAgent-mf0BN{œfieldNameœ:œtoolsœ,œidœ:œToolCallingAgent-mf0BNœ,œinputTypesœ:[œToolœ,œBaseToolœ],œtypeœ:œotherœ}",
-        "source": "CalculatorTool-Nb4P5",
-        "sourceHandle": "{œdataTypeœ: œCalculatorToolœ, œidœ: œCalculatorTool-Nb4P5œ, œnameœ: œapi_build_toolœ, œoutput_typesœ: [œToolœ]}",
-        "target": "ToolCallingAgent-mf0BN",
-        "targetHandle": "{œfieldNameœ: œtoolsœ, œidœ: œToolCallingAgent-mf0BNœ, œinputTypesœ: [œToolœ], œtypeœ: œotherœ}"
-=======
         "id": "reactflow__edge-CalculatorTool-2c9q3{œdataTypeœ:œCalculatorToolœ,œidœ:œCalculatorTool-2c9q3œ,œnameœ:œapi_build_toolœ,œoutput_typesœ:[œToolœ]}-Agent-7mKwO{œfieldNameœ:œtoolsœ,œidœ:œAgent-7mKwOœ,œinputTypesœ:[œToolœ,œBaseToolœ,œStructuredToolœ],œtypeœ:œotherœ}",
         "source": "CalculatorTool-2c9q3",
         "sourceHandle": "{œdataTypeœ: œCalculatorToolœ, œidœ: œCalculatorTool-2c9q3œ, œnameœ: œapi_build_toolœ, œoutput_typesœ: [œToolœ]}",
         "target": "Agent-7mKwO",
         "targetHandle": "{œfieldNameœ: œtoolsœ, œidœ: œAgent-7mKwOœ, œinputTypesœ: [œToolœ, œBaseToolœ, œStructuredToolœ], œtypeœ: œotherœ}"
->>>>>>> 10e1352a
       },
       {
         "animated": false,
@@ -114,28 +102,16 @@
             "fieldName": "input_value",
             "id": "ChatOutput-iwrl6",
             "inputTypes": [
-<<<<<<< HEAD
-              "Tool"
-=======
               "Message"
->>>>>>> 10e1352a
             ],
             "type": "str"
           }
         },
-<<<<<<< HEAD
-        "id": "reactflow__edge-PythonREPLTool-i922a{œdataTypeœ:œPythonREPLToolœ,œidœ:œPythonREPLTool-i922aœ,œnameœ:œapi_build_toolœ,œoutput_typesœ:[œToolœ]}-ToolCallingAgent-mf0BN{œfieldNameœ:œtoolsœ,œidœ:œToolCallingAgent-mf0BNœ,œinputTypesœ:[œToolœ,œBaseToolœ],œtypeœ:œotherœ}",
-        "source": "PythonREPLTool-i922a",
-        "sourceHandle": "{œdataTypeœ: œPythonREPLToolœ, œidœ: œPythonREPLTool-i922aœ, œnameœ: œapi_build_toolœ, œoutput_typesœ: [œToolœ]}",
-        "target": "ToolCallingAgent-mf0BN",
-        "targetHandle": "{œfieldNameœ: œtoolsœ, œidœ: œToolCallingAgent-mf0BNœ, œinputTypesœ: [œToolœ], œtypeœ: œotherœ}"
-=======
         "id": "reactflow__edge-Agent-7mKwO{œdataTypeœ:œAgentœ,œidœ:œAgent-7mKwOœ,œnameœ:œresponseœ,œoutput_typesœ:[œMessageœ]}-ChatOutput-iwrl6{œfieldNameœ:œinput_valueœ,œidœ:œChatOutput-iwrl6œ,œinputTypesœ:[œMessageœ],œtypeœ:œstrœ}",
         "source": "Agent-7mKwO",
         "sourceHandle": "{œdataTypeœ: œAgentœ, œidœ: œAgent-7mKwOœ, œnameœ: œresponseœ, œoutput_typesœ: [œMessageœ]}",
         "target": "ChatOutput-iwrl6",
         "targetHandle": "{œfieldNameœ: œinput_valueœ, œidœ: œChatOutput-iwrl6œ, œinputTypesœ: [œMessageœ], œtypeœ: œstrœ}"
->>>>>>> 10e1352a
       }
     ],
     "nodes": [
@@ -843,12 +819,8 @@
             "base_classes": [
               "Message"
             ],
-<<<<<<< HEAD
-            "beta": false,
-=======
             "beta": true,
             "category": "agents",
->>>>>>> 10e1352a
             "conditional_paths": [],
             "custom_fields": {},
             "description": "Define the agent's instructions, then enter a task to complete using tools.",
@@ -882,15 +854,10 @@
               "template"
             ],
             "frozen": false,
-<<<<<<< HEAD
-            "icon": "bot-message-square",
-            "lf_version": "1.0.16",
-=======
             "icon": "bot",
             "key": "Agent",
             "legacy": false,
             "lf_version": "1.0.19",
->>>>>>> 10e1352a
             "metadata": {},
             "output_types": [],
             "outputs": [
@@ -909,8 +876,6 @@
             "pinned": false,
             "template": {
               "_type": "Component",
-<<<<<<< HEAD
-=======
               "agent_llm": {
                 "_input_type": "DropdownInput",
                 "advanced": false,
@@ -954,7 +919,6 @@
                 "type": "str",
                 "value": ""
               },
->>>>>>> 10e1352a
               "code": {
                 "advanced": true,
                 "dynamic": true,
@@ -971,16 +935,28 @@
                 "show": true,
                 "title_case": false,
                 "type": "code",
-<<<<<<< HEAD
-                "value": "from loguru import logger\n\nfrom langflow.components.agents.agent_action_router import AgentActionRouter\nfrom langflow.components.agents.agent_context import AgentContextBuilder\nfrom langflow.components.agents.decide_action import DecideActionComponent\nfrom langflow.components.agents.execute_action import ExecuteActionComponent\nfrom langflow.components.agents.generate_thought import GenerateThoughtComponent\nfrom langflow.components.agents.write_final_answer import ProvideFinalAnswerComponent\nfrom langflow.components.inputs.chat import ChatInput\nfrom langflow.components.outputs import ChatOutput\nfrom langflow.components.prompts import PromptComponent\nfrom langflow.custom import Component\nfrom langflow.graph.graph.base import Graph\nfrom langflow.graph.state.model import create_state_model\nfrom langflow.io import BoolInput, HandleInput, IntInput, MessageTextInput, MultilineInput, Output\nfrom langflow.schema.message import Message\n\n\nclass Agent(Component):\n    display_name = \"Agent\"\n    description = \"Customizable Agent component\"\n\n    inputs = [\n        HandleInput(name=\"llm\", display_name=\"Language Model\", input_types=[\"LanguageModel\"], required=True),\n        HandleInput(name=\"tools\", display_name=\"Tools\", input_types=[\"Tool\"], is_list=True, required=True),\n        IntInput(name=\"max_iterations\", display_name=\"Max Iterations\", value=5),\n        BoolInput(name=\"verbose\", display_name=\"Verbose\", value=False),\n        MultilineInput(name=\"system_prompt\", display_name=\"System Prompt\", value=\"You are a helpful assistant.\"),\n        MultilineInput(name=\"user_prompt\", display_name=\"User Prompt\", value=\"{input}\"),\n        MultilineInput(\n            name=\"loop_prompt\",\n            display_name=\"Loop Prompt\",\n            value=\"Last Action Result: {last_action_result}\\nBased on the actions taken, here's the final answer:\",\n        ),\n        MessageTextInput(\n            name=\"decide_action_prompt\",\n            display_name=\"Decide Action Prompt\",\n            value=\"Based on your thought, decide the best action to take next.\",\n            advanced=True,\n        ),\n        MessageTextInput(\n            name=\"final_answer_prompt\",\n            display_name=\"Final Answer Prompt\",\n            value=\"Considering all observations, provide the final answer to the user's query.\",\n            advanced=True,\n        ),\n    ]\n    outputs = [Output(name=\"response\", display_name=\"Response\", method=\"get_response\")]\n\n    async def get_response(self) -> Message:\n        # Chat input initialization\n        chat_input = ChatInput().set(input_value=self.user_prompt)\n\n        # Agent Context Builder\n        agent_context = AgentContextBuilder().set(\n            initial_context=chat_input.message_response,\n            tools=self.tools,\n            llm=self.llm,\n            max_iterations=self.max_iterations,\n        )\n\n        # Generate Thought\n        generate_thought = GenerateThoughtComponent().set(\n            agent_context=agent_context.build_context,\n        )\n\n        # Decide Action\n        decide_action = DecideActionComponent().set(\n            agent_context=generate_thought.generate_thought,\n            prompt=self.decide_action_prompt,\n        )\n\n        # Agent Action Router\n        action_router = AgentActionRouter().set(\n            agent_context=decide_action.decide_action,\n            max_iterations=self.max_iterations,\n        )\n\n        # Execute Action\n        execute_action = ExecuteActionComponent().set(agent_context=action_router.route_to_execute_tool)\n        # Loop Prompt\n        loop_prompt = PromptComponent().set(\n            template=self.loop_prompt,\n            answer=execute_action.execute_action,\n        )\n\n        generate_thought.set(prompt=loop_prompt.build_prompt)\n\n        # Final Answer\n        final_answer = ProvideFinalAnswerComponent().set(\n            agent_context=action_router.route_to_final_answer,\n            prompt=self.final_answer_prompt,\n        )\n\n        # Chat output\n        chat_output = ChatOutput().set(input_value=final_answer.get_final_answer)\n        output_model = create_state_model(\"AgentOutput\", output=chat_output.message_response)\n\n        # Build the graph\n        graph = Graph(chat_input, chat_output)\n        async for result in graph.async_start(max_iterations=self.max_iterations):\n            if self.verbose:\n                logger.info(result)\n\n        return output_model.output\n"
-=======
                 "value": "from langflow.base.agents.agent import LCToolsAgentComponent\nfrom langflow.base.models.model import LCModelComponent\nfrom langflow.components.agents.tool_calling import ToolCallingAgentComponent\nfrom langflow.components.helpers.memory import MemoryComponent\nfrom langflow.components.models.azure_openai import AzureChatOpenAIComponent\nfrom langflow.components.models.openai import OpenAIModelComponent\nfrom langflow.io import (\n    DropdownInput,\n    MultilineInput,\n    Output,\n)\nfrom langflow.schema.dotdict import dotdict\nfrom langflow.schema.message import Message\n\n\ndef set_advanced_true(component_input):\n    component_input.advanced = True\n    return component_input\n\n\nclass AgentComponent(ToolCallingAgentComponent):\n    display_name: str = \"Agent\"\n    description: str = \"Define the agent's instructions, then enter a task to complete using tools.\"\n    icon = \"bot\"\n    beta = True\n    name = \"Agent\"\n\n    azure_inputs = [\n        set_advanced_true(component_input) if component_input.name == \"temperature\" else component_input\n        for component_input in AzureChatOpenAIComponent().inputs\n        if component_input.name not in [input_field.name for input_field in LCModelComponent._base_inputs]\n    ]\n    openai_inputs = [\n        set_advanced_true(component_input) if component_input.name == \"temperature\" else component_input\n        for component_input in OpenAIModelComponent().inputs\n        if component_input.name not in [input_field.name for input_field in LCModelComponent._base_inputs]\n    ]\n\n    memory_inputs = [set_advanced_true(component_input) for component_input in MemoryComponent().inputs]\n\n    inputs = [\n        DropdownInput(\n            name=\"agent_llm\",\n            display_name=\"Model Provider\",\n            options=[\"Azure OpenAI\", \"OpenAI\", \"Custom\"],\n            value=\"OpenAI\",\n            real_time_refresh=True,\n            refresh_button=True,\n            input_types=[],\n        ),\n        *openai_inputs,\n        MultilineInput(\n            name=\"system_prompt\",\n            display_name=\"Agent Instructions\",\n            info=\"Initial instructions and context provided to guide the agent's behavior.\",\n            value=\"You are a helpful assistant that can use tools to answer questions and perform tasks.\",\n            advanced=False,\n        ),\n        *LCToolsAgentComponent._base_inputs,\n        *memory_inputs,\n    ]\n    outputs = [Output(name=\"response\", display_name=\"Response\", method=\"get_response\")]\n\n    async def get_response(self) -> Message:\n        llm_model = self.get_llm()\n        if llm_model is None:\n            msg = \"No language model selected\"\n            raise ValueError(msg)\n        self.chat_history = self.get_memory_data()\n\n        agent = ToolCallingAgentComponent().set(\n            llm=llm_model,\n            tools=[self.tools],\n            chat_history=self.chat_history,\n            input_value=self.input_value,\n            system_prompt=self.system_prompt,\n        )\n\n        return await agent.message_response()\n\n    def get_memory_data(self):\n        memory_kwargs = {\n            component_input.name: getattr(self, f\"{component_input.name}\") for component_input in self.memory_inputs\n        }\n\n        return MemoryComponent().set(**memory_kwargs).retrieve_messages()\n\n    def get_llm(self):\n        try:\n            if self.agent_llm == \"OpenAI\":\n                return self._build_llm_model(OpenAIModelComponent(), self.openai_inputs)\n            if self.agent_llm == \"Azure OpenAI\":\n                return self._build_llm_model(AzureChatOpenAIComponent(), self.azure_inputs, prefix=\"azure_param_\")\n        except Exception as e:\n            msg = f\"Error building {self.agent_llm} language model\"\n            raise ValueError(msg) from e\n        return self.agent_llm\n\n    def _build_llm_model(self, component, inputs, prefix=\"\"):\n        return component.set(\n            **{component_input.name: getattr(self, f\"{prefix}{component_input.name}\") for component_input in inputs}\n        ).build_model()\n\n    def delete_fields(self, build_config, fields):\n        for field in fields:\n            build_config.pop(field, None)\n\n    def update_build_config(self, build_config: dotdict, field_value: str, field_name: str | None = None):\n        if field_name == \"agent_llm\":\n            openai_fields = {component_input.name: component_input for component_input in self.openai_inputs}\n            azure_fields = {\n                f\"azure_param_{component_input.name}\": component_input for component_input in self.azure_inputs\n            }\n\n            if field_value == \"OpenAI\":\n                self.delete_fields(build_config, {**azure_fields})\n                if not any(field in build_config for field in openai_fields):\n                    build_config.update(openai_fields)\n                build_config[\"agent_llm\"][\"input_types\"] = []\n                build_config = self.update_input_types(build_config)\n\n            elif field_value == \"Azure OpenAI\":\n                self.delete_fields(build_config, {**openai_fields})\n                build_config.update(azure_fields)\n                build_config[\"agent_llm\"][\"input_types\"] = []\n                build_config = self.update_input_types(build_config)\n            elif field_value == \"Custom\":\n                self.delete_fields(build_config, {**openai_fields})\n                self.delete_fields(build_config, {**azure_fields})\n                new_component = DropdownInput(\n                    name=\"agent_llm\",\n                    display_name=\"Language Model\",\n                    options=[\"Azure OpenAI\", \"OpenAI\", \"Custom\"],\n                    value=\"Custom\",\n                    real_time_refresh=True,\n                    input_types=[\"LanguageModel\"],\n                )\n                build_config.update({\"agent_llm\": new_component.to_dict()})\n                build_config = self.update_input_types(build_config)\n            default_keys = [\"code\", \"_type\", \"agent_llm\", \"tools\", \"input_value\"]\n            missing_keys = [key for key in default_keys if key not in build_config]\n            if missing_keys:\n                msg = f\"Missing required keys in build_config: {missing_keys}\"\n                raise ValueError(msg)\n        return build_config\n\n    def update_input_types(self, build_config):\n        for key, value in build_config.items():\n            # Check if the value is a dictionary\n            if isinstance(value, dict):\n                if value.get(\"input_types\") is None:\n                    build_config[key][\"input_types\"] = []\n            # Check if the value has an attribute 'input_types' and it is None\n            elif hasattr(value, \"input_types\") and value.input_types is None:\n                value.input_types = []\n        return build_config\n"
->>>>>>> 10e1352a
-              },
-              "decide_action_prompt": {
+              },
+              "handle_parsing_errors": {
+                "_input_type": "BoolInput",
+                "advanced": true,
+                "display_name": "Handle Parse Errors",
+                "dynamic": false,
+                "info": "",
+                "list": false,
+                "name": "handle_parsing_errors",
+                "placeholder": "",
+                "required": false,
+                "show": true,
+                "title_case": false,
+                "trace_as_metadata": true,
+                "type": "bool",
+                "value": true
+              },
+              "input_value": {
                 "_input_type": "MessageTextInput",
-                "advanced": true,
-                "display_name": "Decide Action Prompt",
+                "advanced": false,
+                "display_name": "Input",
                 "dynamic": false,
                 "info": "",
                 "input_types": [
@@ -988,36 +964,15 @@
                 ],
                 "list": false,
                 "load_from_db": false,
-                "name": "decide_action_prompt",
-                "placeholder": "",
-                "required": false,
-                "show": true,
-                "title_case": false,
-                "trace_as_input": true,
-                "trace_as_metadata": true,
-                "type": "str",
-                "value": "Based on your thought, decide the best action to take next."
-              },
-              "final_answer_prompt": {
-                "_input_type": "MessageTextInput",
-                "advanced": true,
-                "display_name": "Final Answer Prompt",
-                "dynamic": false,
-                "info": "",
-                "input_types": [
-                  "Message"
-                ],
-                "list": false,
-                "load_from_db": false,
-                "name": "final_answer_prompt",
-                "placeholder": "",
-                "required": false,
-                "show": true,
-                "title_case": false,
-                "trace_as_input": true,
-                "trace_as_metadata": true,
-                "type": "str",
-                "value": "Considering all observations, provide the final answer to the user's query."
+                "name": "input_value",
+                "placeholder": "",
+                "required": false,
+                "show": true,
+                "title_case": false,
+                "trace_as_input": true,
+                "trace_as_metadata": true,
+                "type": "str",
+                "value": ""
               },
               "json_mode": {
                 "_input_type": "BoolInput",
@@ -1035,31 +990,9 @@
                 "type": "bool",
                 "value": false
               },
-              "loop_prompt": {
-                "_input_type": "MultilineInput",
-                "advanced": false,
-                "display_name": "Loop Prompt",
-                "dynamic": false,
-                "info": "",
-                "input_types": [
-                  "Message"
-                ],
-                "list": false,
-                "load_from_db": false,
-                "multiline": true,
-                "name": "loop_prompt",
-                "placeholder": "",
-                "required": false,
-                "show": true,
-                "title_case": false,
-                "trace_as_input": true,
-                "trace_as_metadata": true,
-                "type": "str",
-                "value": "Last Action Result: {last_action_result}\nBased on the actions taken, here's the final answer:"
-              },
               "max_iterations": {
                 "_input_type": "IntInput",
-                "advanced": false,
+                "advanced": true,
                 "display_name": "Max Iterations",
                 "dynamic": false,
                 "info": "",
@@ -1078,14 +1011,7 @@
                 "advanced": true,
                 "display_name": "Max Tokens",
                 "dynamic": false,
-<<<<<<< HEAD
-                "info": "",
-                "input_types": [
-                  "Message"
-                ],
-=======
                 "info": "The maximum number of tokens to generate. Set to 0 for unlimited tokens.",
->>>>>>> 10e1352a
                 "list": false,
                 "name": "max_tokens",
                 "placeholder": "",
@@ -1109,40 +1035,24 @@
                 "dynamic": false,
                 "info": "Retrieve messages from an external memory. If empty, it will use the Langflow tables.",
                 "input_types": [
-<<<<<<< HEAD
-                  "Tool"
-=======
                   "BaseChatMessageHistory"
->>>>>>> 10e1352a
                 ],
                 "list": false,
                 "name": "memory",
                 "placeholder": "",
-                "required": true,
+                "required": false,
                 "show": true,
                 "title_case": false,
                 "trace_as_metadata": true,
                 "type": "other",
                 "value": ""
               },
-<<<<<<< HEAD
-              "user_prompt": {
-                "_input_type": "MultilineInput",
-                "advanced": false,
-                "display_name": "User Prompt",
-                "dynamic": false,
-                "info": "",
-                "input_types": [
-                  "Message"
-                ],
-=======
               "model_kwargs": {
                 "_input_type": "DictInput",
                 "advanced": true,
                 "display_name": "Model Kwargs",
                 "dynamic": false,
                 "info": "",
->>>>>>> 10e1352a
                 "list": false,
                 "name": "model_kwargs",
                 "placeholder": "",
@@ -1153,16 +1063,6 @@
                 "type": "dict",
                 "value": {}
               },
-<<<<<<< HEAD
-              "verbose": {
-                "_input_type": "BoolInput",
-                "advanced": false,
-                "display_name": "Verbose",
-                "dynamic": false,
-                "info": "",
-                "list": false,
-                "name": "verbose",
-=======
               "model_name": {
                 "_input_type": "DropdownInput",
                 "advanced": false,
@@ -1180,7 +1080,6 @@
                   "gpt-3.5-turbo",
                   "gpt-3.5-turbo-0125"
                 ],
->>>>>>> 10e1352a
                 "placeholder": "",
                 "required": false,
                 "show": true,
