from enum import Enum
from typing import Annotated, Any, Optional

from pydantic import BaseModel, ConfigDict, Field, PlainSerializer, field_validator, model_serializer

from langflow.field_typing.range_spec import RangeSpec
from langflow.inputs.validators import CoalesceBool
from langflow.schema.table import Column, TableSchema


class FieldTypes(str, Enum):
    TEXT = "str"
    INTEGER = "int"
    PASSWORD = "str"
    FLOAT = "float"
    BOOLEAN = "bool"
    DICT = "dict"
    NESTED_DICT = "NestedDict"
    FILE = "file"
    PROMPT = "prompt"
    OTHER = "other"
    TABLE = "table"


SerializableFieldTypes = Annotated[FieldTypes, PlainSerializer(lambda v: v.value, return_type=str)]


# Base mixin for common input field attributes and methods
<<<<<<< HEAD
class BaseInputMixin(BaseModel, validate_assignment=True):
    model_config = ConfigDict(
        arbitrary_types_allowed=True,
        extra="forbid",
        populate_by_name=True,
    )

    field_type: SerializableFieldTypes = Field(default=FieldTypes.TEXT, alias="type")
=======
class BaseInputMixin(BaseModel, validate_assignment=True):  # type: ignore
    model_config = ConfigDict(arbitrary_types_allowed=True, extra="forbid", populate_by_name=True)

    field_type: SerializableFieldTypes = Field(default=FieldTypes.TEXT)
>>>>>>> 86ca2339

    required: bool = False
    """Specifies if the field is required. Defaults to False."""

    placeholder: str = ""
    """A placeholder string for the field. Default is an empty string."""

    show: bool = True
    """Should the field be shown. Defaults to True."""

    name: str = Field(description="Name of the field.")
    """Name of the field. Default is an empty string."""

    value: Any = ""
    """The value of the field. Default is an empty string."""

    display_name: Optional[str] = None
    """Display name of the field. Defaults to None."""

    advanced: bool = False
    """Specifies if the field will an advanced parameter (hidden). Defaults to False."""

    input_types: Optional[list[str]] = None
    """List of input types for the handle when the field has more than one type. Default is an empty list."""

    dynamic: bool = False
    """Specifies if the field is dynamic. Defaults to False."""

    info: Optional[str] = ""
    """Additional information about the field to be shown in the tooltip. Defaults to an empty string."""

    real_time_refresh: Optional[bool] = None
    """Specifies if the field should have real time refresh. `refresh_button` must be False. Defaults to None."""

    refresh_button: Optional[bool] = None
    """Specifies if the field should have a refresh button. Defaults to False."""
    refresh_button_text: Optional[str] = None
    """Specifies the text for the refresh button. Defaults to None."""

    title_case: bool = False
    """Specifies if the field should be displayed in title case. Defaults to True."""

    def to_dict(self):
        return self.model_dump(exclude_none=True, by_alias=True)

    @field_validator("field_type", mode="before")
    @classmethod
    def validate_field_type(cls, v):
        try:
            return FieldTypes(v)
        except ValueError:
            return FieldTypes.OTHER

    @model_serializer(mode="wrap")
    def serialize_model(self, handler):
        dump = handler(self)
        if "field_type" in dump:
            dump["type"] = dump.pop("field_type")
        dump["_input_type"] = self.__class__.__name__
        return dump


class InputTraceMixin(BaseModel):
    trace_as_input: bool = True


class MetadataTraceMixin(BaseModel):
    trace_as_metadata: bool = True


# Mixin for input fields that can be listable
class ListableInputMixin(BaseModel):
    is_list: bool = Field(default=False, alias="list")


# Specific mixin for fields needing database interaction
class DatabaseLoadMixin(BaseModel):
    load_from_db: bool = Field(default=True)


# Specific mixin for fields needing file interaction
class FileMixin(BaseModel):
    file_path: Optional[str] = Field(default="")
    file_types: list[str] = Field(default=[], alias="fileTypes")

    @field_validator("file_types")
    @classmethod
    def validate_file_types(cls, v):
        if not isinstance(v, list):
            raise ValueError("file_types must be a list")
        # types should be a list of extensions without the dot
        for file_type in v:
            if not isinstance(file_type, str):
                raise ValueError("file_types must be a list of strings")
            if file_type.startswith("."):
                raise ValueError("file_types should not start with a dot")
        return v


class RangeMixin(BaseModel):
    range_spec: Optional[RangeSpec] = None


class DropDownMixin(BaseModel):
    options: Optional[list[str]] = None
    """List of options for the field. Only used when is_list=True. Default is an empty list."""
    combobox: CoalesceBool = False
    """Variable that defines if the user can insert custom values in the dropdown."""


class MultilineMixin(BaseModel):
    multiline: CoalesceBool = True


class TableMixin(BaseModel):
    table_schema: Optional[TableSchema | list[Column]] = None

    @field_validator("table_schema")
    @classmethod
    def validate_table_schema(cls, v):
        if isinstance(v, list) and all(isinstance(column, Column) for column in v):
            return TableSchema(columns=v)
        if isinstance(v, TableSchema):
            return v
        raise ValueError("table_schema must be a TableSchema or a list of Columns")<|MERGE_RESOLUTION|>--- conflicted
+++ resolved
@@ -26,8 +26,7 @@
 
 
 # Base mixin for common input field attributes and methods
-<<<<<<< HEAD
-class BaseInputMixin(BaseModel, validate_assignment=True):
+class BaseInputMixin(BaseModel, validate_assignment=True):  # type: ignore
     model_config = ConfigDict(
         arbitrary_types_allowed=True,
         extra="forbid",
@@ -35,12 +34,6 @@
     )
 
     field_type: SerializableFieldTypes = Field(default=FieldTypes.TEXT, alias="type")
-=======
-class BaseInputMixin(BaseModel, validate_assignment=True):  # type: ignore
-    model_config = ConfigDict(arbitrary_types_allowed=True, extra="forbid", populate_by_name=True)
-
-    field_type: SerializableFieldTypes = Field(default=FieldTypes.TEXT)
->>>>>>> 86ca2339
 
     required: bool = False
     """Specifies if the field is required. Defaults to False."""
