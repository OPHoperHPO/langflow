--- conflicted
+++ resolved
@@ -1,12 +1,9 @@
 from enum import Enum
 from pathlib import Path
 from typing import Any, Dict, List, Optional, Union
-<<<<<<< HEAD
 from langflow.services.database.models.flow import FlowCreate, FlowRead
-=======
-from langflow.database.models.base import orjson_dumps
-from langflow.database.models.flow import FlowCreate, FlowRead
->>>>>>> 60b9f01c
+from langflow.services.database.models.base import orjson_dumps
+
 from pydantic import BaseModel, Field, validator
 
 
