--- conflicted
+++ resolved
@@ -7,12 +7,9 @@
 class ListFlowsComponent(CustomComponent):
     display_name = "List Flows"
     description = "A component to list all available flows."
-<<<<<<< HEAD
     icon = "ListFlows"
-=======
     beta: bool = True
 
->>>>>>> 2130152b
     def build_config(self):
         return {}
 
