--- conflicted
+++ resolved
@@ -1,26 +1,17 @@
 import ast
 from typing import Callable, Dict, List, Union, Optional
 
-<<<<<<< HEAD
-from langflow.graph.vertex.base import StatefulVertex, StatelessVertex
+from langflow.graph.vertex.base import StatelessVertex
 from langflow.graph.utils import flatten_list
-=======
 from langflow.graph.utils import UnbuiltObject, flatten_list
 from langflow.graph.vertex.base import Vertex
->>>>>>> b8698523
 from langflow.interface.utils import extract_input_variables_from_prompt
 from langflow.utils.schemas import ChatOutputResponse
 
 
-<<<<<<< HEAD
-class AgentVertex(StatelessVertex):
-    def __init__(self, data: Dict, params: Optional[Dict] = None):
-        super().__init__(data, base_type="agents", params=params)
-=======
 class AgentVertex(Vertex):
     def __init__(self, data: Dict, graph, params: Optional[Dict] = None):
         super().__init__(data, graph=graph, base_type="agents", params=params)
->>>>>>> b8698523
 
         self.tools: List[Union[ToolkitVertex, ToolVertex]] = []
         self.chains: List[ChainVertex] = []
@@ -47,7 +38,6 @@
             elif isinstance(source_node, ChainVertex):
                 self.chains.append(source_node)
 
-<<<<<<< HEAD
     def _custom_build(self, *args, **kwargs):
         user_id = kwargs.get("user_id", None)
         self._set_tools_and_chains()
@@ -58,7 +48,9 @@
         # Next, build the chains and the rest
         for chain_node in self.chains:
             chain_node.build(tools=self.tools, user_id=user_id)
-=======
+
+        self._build(user_id=user_id)
+
     async def build(self, force: bool = False, user_id=None, *args, **kwargs) -> Any:
         if not self._built or force:
             self._set_tools_and_chains()
@@ -71,16 +63,10 @@
                 await chain_node.build(tools=self.tools, user_id=user_id)
 
             await self._build(user_id=user_id)
->>>>>>> b8698523
-
-        self._build(user_id=user_id)
-
-
-<<<<<<< HEAD
-class ToolVertex(StatelessVertex):
-    def __init__(self, data: Dict, params: Optional[Dict] = None):
-        super().__init__(data, base_type="tools", params=params)
-=======
+
+        return self._built_object
+
+
 class ToolVertex(Vertex):
     def __init__(
         self,
@@ -89,25 +75,19 @@
         params: Optional[Dict] = None,
     ):
         super().__init__(data, graph=graph, base_type="tools", params=params)
->>>>>>> b8698523
 
 
 class LLMVertex(StatelessVertex):
     built_node_type = None
     class_built_object = None
 
-<<<<<<< HEAD
-    def __init__(self, data: Dict, params: Optional[Dict] = None):
-        super().__init__(data, base_type="llms", params=params)
+
+    def __init__(self, data: Dict, graph, params: Optional[Dict] = None):
+        super().__init__(data, graph=graph, base_type="llms", params=params)
+
         self.steps: List[Callable] = [self._custom_build]
-
-    def _custom_build(self, *args, **kwargs):
-=======
-    def __init__(self, data: Dict, graph, params: Optional[Dict] = None):
-        super().__init__(data, graph=graph, base_type="llms", params=params)
-
+    # def _custom_build(self, *args, **kwargs):
     async def build(self, force: bool = False, user_id=None, *args, **kwargs) -> Any:
->>>>>>> b8698523
         # LLM is different because some models might take up too much memory
         # or time to load. So we only load them when we need them.
         # Avoid deepcopying the LLM
@@ -122,15 +102,9 @@
             self.class_built_object = self._built_object
 
 
-<<<<<<< HEAD
-class ToolkitVertex(StatelessVertex):
-    def __init__(self, data: Dict, params=None):
-        super().__init__(data, base_type="toolkits", params=params)
-=======
 class ToolkitVertex(Vertex):
     def __init__(self, data: Dict, graph, params=None):
         super().__init__(data, graph=graph, base_type="toolkits", params=params)
->>>>>>> b8698523
 
 
 class FileToolVertex(ToolVertex):
@@ -138,10 +112,9 @@
         super().__init__(data, graph=graph, params=params)
 
 
-<<<<<<< HEAD
-class WrapperVertex(StatelessVertex):
-    def __init__(self, data: Dict):
-        super().__init__(data, base_type="wrappers")
+class WrapperVertex(Vertex):
+    def __init__(self, data: Dict, graph):
+        super().__init__(data, graph=graph, base_type="wrappers")
         self.steps: List[Callable] = [self._custom_build]
 
     def _custom_build(self, *args, **kwargs):
@@ -151,16 +124,6 @@
             if "headers" in self.params:
                 self.params["headers"] = ast.literal_eval(self.params["headers"])
             self._build(user_id=user_id)
-
-
-class DocumentLoaderVertex(StatefulVertex):
-    def __init__(self, data: Dict, params: Optional[Dict] = None):
-        super().__init__(data, base_type="documentloaders", params=params)
-=======
-class WrapperVertex(Vertex):
-    def __init__(self, data: Dict, graph):
-        super().__init__(data, graph=graph, base_type="wrappers")
-
     async def build(self, force: bool = False, user_id=None, *args, **kwargs) -> Any:
         if not self._built or force:
             if "headers" in self.params:
@@ -172,7 +135,6 @@
 class DocumentLoaderVertex(Vertex):
     def __init__(self, data: Dict, graph, params: Optional[Dict] = None):
         super().__init__(data, graph=graph, base_type="documentloaders", params=params)
->>>>>>> b8698523
 
     def _built_object_repr(self):
         # This built_object is a list of documents. Maybe we should
@@ -188,16 +150,6 @@
         return f"{self.vertex_type}()"
 
 
-<<<<<<< HEAD
-class EmbeddingVertex(StatefulVertex):
-    def __init__(self, data: Dict, params: Optional[Dict] = None):
-        super().__init__(data, base_type="embeddings", params=params)
-
-
-class VectorStoreVertex(StatefulVertex):
-    def __init__(self, data: Dict, params=None):
-        super().__init__(data, base_type="vectorstores")
-=======
 class EmbeddingVertex(Vertex):
     def __init__(self, data: Dict, graph, params: Optional[Dict] = None):
         super().__init__(data, graph=graph, base_type="embeddings", params=params)
@@ -206,7 +158,6 @@
 class VectorStoreVertex(Vertex):
     def __init__(self, data: Dict, graph, params=None):
         super().__init__(data, graph=graph, base_type="vectorstores")
->>>>>>> b8698523
 
         self.params = params or {}
 
@@ -236,21 +187,6 @@
         self.remove_docs_and_texts_from_params()
 
 
-<<<<<<< HEAD
-class MemoryVertex(StatefulVertex):
-    def __init__(self, data: Dict):
-        super().__init__(data, base_type="memory")
-
-
-class RetrieverVertex(StatefulVertex):
-    def __init__(self, data: Dict):
-        super().__init__(data, base_type="retrievers")
-
-
-class TextSplitterVertex(StatefulVertex):
-    def __init__(self, data: Dict, params: Optional[Dict] = None):
-        super().__init__(data, base_type="textsplitters", params=params)
-=======
 class MemoryVertex(Vertex):
     def __init__(self, data: Dict, graph):
         super().__init__(data, graph=graph, base_type="memory")
@@ -264,7 +200,6 @@
 class TextSplitterVertex(Vertex):
     def __init__(self, data: Dict, graph, params: Optional[Dict] = None):
         super().__init__(data, graph=graph, base_type="textsplitters", params=params)
->>>>>>> b8698523
 
     def _built_object_repr(self):
         # This built_object is a list of documents. Maybe we should
@@ -278,10 +213,9 @@
         return f"{self.vertex_type}()"
 
 
-<<<<<<< HEAD
-class ChainVertex(StatelessVertex):
-    def __init__(self, data: Dict):
-        super().__init__(data, base_type="chains")
+class ChainVertex(Vertex):
+    def __init__(self, data: Dict, graph):
+        super().__init__(data, graph=graph, base_type="chains")
         self.steps = [self._custom_build, self._run]
 
     def _custom_build(self, *args, **kwargs):
@@ -296,11 +230,6 @@
                 self.params[key] = value.build(tools=tools, pinned=force)
 
         self._build(user_id=user_id)
-=======
-class ChainVertex(Vertex):
-    def __init__(self, data: Dict, graph):
-        super().__init__(data, graph=graph, base_type="chains")
-
     async def build(
         self,
         force: bool = False,
@@ -323,7 +252,6 @@
                     self.params[key] = await value.build(tools=tools, force=force)
 
             await self._build(user_id=user_id)
->>>>>>> b8698523
 
     def set_artifacts(self) -> None:
         if self._built_object and hasattr(self._built_object, "input_keys"):
@@ -335,21 +263,15 @@
         return super()._built_object_repr()
 
 
-<<<<<<< HEAD
-class PromptVertex(StatelessVertex):
-    def __init__(self, data: Dict):
-        super().__init__(data, base_type="prompts")
+class PromptVertex(Vertex):
+    def __init__(self, data: Dict, graph):
+        super().__init__(data, graph=graph, base_type="prompts")
         self.steps: List[Callable] = [self._custom_build]
 
     def _custom_build(self, *args, **kwargs):
-        force = kwargs.get("force", False)
-        user_id = kwargs.get("user_id", None)
-        tools = kwargs.get("tools", [])
-=======
-class PromptVertex(Vertex):
-    def __init__(self, data: Dict, graph):
-        super().__init__(data, graph=graph, base_type="prompts")
-
+        kwargs.get("force", False)
+        kwargs.get("user_id", None)
+        kwargs.get("tools", [])
     async def build(
         self,
         force: bool = False,
@@ -358,7 +280,6 @@
         *args,
         **kwargs,
     ) -> Any:
->>>>>>> b8698523
         if not self._built or force:
             if "input_variables" not in self.params or self.params["input_variables"] is None:
                 self.params["input_variables"] = []
@@ -385,12 +306,8 @@
             elif isinstance(self.params, dict):
                 self.params.pop("input_variables", None)
 
-<<<<<<< HEAD
-            self._build(user_id=user_id)
-=======
             await self._build(user_id=user_id)
         return self._built_object
->>>>>>> b8698523
 
     def _built_object_repr(self):
         if not self.artifacts or self._built_object is None or not hasattr(self._built_object, "format"):
@@ -420,26 +337,6 @@
             return str(self._built_object)
 
 
-<<<<<<< HEAD
-class OutputParserVertex(StatelessVertex):
-    def __init__(self, data: Dict):
-        super().__init__(data, base_type="output_parsers")
-
-
-class CustomComponentVertex(StatelessVertex):
-    def __init__(self, data: Dict):
-        super().__init__(data, base_type="custom_components")
-
-    def _built_object_repr(self):
-        if self.artifacts and "repr" in self.artifacts:
-            return self.artifacts["repr"] or super()._built_object_repr()
-
-
-class ChatVertex(StatelessVertex):
-    def __init__(self, data: Dict):
-        super().__init__(data, base_type="custom_components", is_task=True)
-        self.steps = [self._build, self._run]
-=======
 class OutputParserVertex(Vertex):
     def __init__(self, data: Dict, graph):
         super().__init__(data, graph=graph, base_type="output_parsers")
@@ -448,7 +345,6 @@
 class CustomComponentVertex(Vertex):
     def __init__(self, data: Dict, graph):
         super().__init__(data, graph=graph, base_type="custom_components", is_task=False)
->>>>>>> b8698523
 
     def _built_object_repr(self):
         if self.task_id and self.is_task:
