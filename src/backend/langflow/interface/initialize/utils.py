--- conflicted
+++ resolved
@@ -47,15 +47,7 @@
 
 def handle_partial_variables(prompt, format_kwargs: Dict):
     partial_variables = format_kwargs.copy()
-<<<<<<< HEAD
-    partial_variables = {
-        key: value
-        for key, value in partial_variables.items()
-        if value  # or value == ""
-    }
-=======
     partial_variables = {key: value for key, value in partial_variables.items() if value}
->>>>>>> b8698523
     # Remove handle_keys otherwise LangChain raises an error
     partial_variables.pop("handle_keys", None)
     if partial_variables and hasattr(prompt, "partial"):
@@ -94,17 +86,10 @@
 def format_content(variable):
     if len(variable) > 1:
         return "\n".join([item.page_content for item in variable if item.page_content])
-<<<<<<< HEAD
-    if not variable:
-        return " "
-    content = variable[0].page_content
-    return try_to_load_json(content)
-=======
     elif len(variable) == 1:
         content = variable[0].page_content
         return try_to_load_json(content)
     return ""
->>>>>>> b8698523
 
 
 def try_to_load_json(content):
