--- conflicted
+++ resolved
@@ -16,11 +16,8 @@
 } from "./constants/constants";
 import { AuthContext } from "./contexts/authContext";
 import { autoLogin, getGlobalVariables, getHealth } from "./controllers/API";
-<<<<<<< HEAD
 import { setupAxiosDefaults } from "./controllers/API/utils";
-=======
 import useTrackLastVisitedPath from "./hooks/use-track-last-visited-path";
->>>>>>> 98b011f4
 import Router from "./routes";
 import useAlertStore from "./stores/alertStore";
 import { useDarkStore } from "./stores/darkStore";
@@ -119,11 +116,8 @@
     return new Promise<void>(async (resolve, reject) => {
       if (isAuthenticated) {
         try {
-<<<<<<< HEAD
           await setupAxiosDefaults();
-=======
           await getFoldersApi();
->>>>>>> 98b011f4
           await getTypes();
           await refreshFlows();
           console.log(axios.defaults);
