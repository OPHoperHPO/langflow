--- conflicted
+++ resolved
@@ -1,14 +1,9 @@
 import { useContext, useEffect, useState } from "react";
+import { TypeModal } from "../../constants";
 import { PopUpContext } from "../../contexts/popUpContext";
+import { TabsContext } from "../../contexts/tabsContext";
 import GenericModal from "../../modals/genericModal";
 import { TextAreaComponentType } from "../../types/components";
-
-<<<<<<< HEAD
-=======
-import { ExternalLink } from "lucide-react";
-import { TypeModal } from "../../constants";
->>>>>>> 38f3cb0a
-import { TabsContext } from "../../contexts/tabsContext";
 import IconComponent from "../genericIconComponent";
 
 export default function TextAreaComponent({
