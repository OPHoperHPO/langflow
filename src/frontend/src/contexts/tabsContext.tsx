--- conflicted
+++ resolved
@@ -29,24 +29,12 @@
   removeFlow: (id: string) => {},
   addFlow: (flowData?: any) => {},
   updateFlow: (newFlow: FlowType) => {},
-<<<<<<< HEAD
   incrementNodeId: () => uuidv4(),
-=======
-  incrementNodeId: () => 0,
->>>>>>> 2d6d781e
   downloadFlow: (flow: FlowType) => {},
   uploadFlow: () => {},
   hardReset: () => {},
   disableCP: false,
   setDisableCP: (state: boolean) => {},
-<<<<<<< HEAD
-  getNodeId: () => "",
-  paste: (
-    selection: { nodes: any; edges: any },
-    position: { x: number; y: number }
-  ) => {},
-=======
->>>>>>> 2d6d781e
 };
 
 export const TabsContext = createContext<TabsContextType>(
@@ -58,38 +46,22 @@
   const [tabIndex, setTabIndex] = useState(0);
   const [flows, setFlows] = useState<Array<FlowType>>([]);
   const [id, setId] = useState(uuidv4());
-<<<<<<< HEAD
-  const { templates, reactFlowInstance } = useContext(typesContext);
-
-  const newNodeId = useRef(uuidv4());
-  function incrementNodeId() {
-    newNodeId.current = uuidv4();
-=======
   const { templates } = useContext(typesContext);
 
   const newNodeId = useRef(0);
   function incrementNodeId() {
     newNodeId.current = newNodeId.current + 1;
->>>>>>> 2d6d781e
     return newNodeId.current;
   }
   function save() {
     if (flows.length !== 0)
       window.localStorage.setItem(
         "tabsData",
-<<<<<<< HEAD
-        JSON.stringify({ tabIndex, flows, id })
-=======
         JSON.stringify({ tabIndex, flows, id, nodeId: newNodeId.current })
->>>>>>> 2d6d781e
       );
   }
   useEffect(() => {
     //save tabs locally
-<<<<<<< HEAD
-    // console.log(id)
-=======
->>>>>>> 2d6d781e
     save();
   }, [flows, id, tabIndex, newNodeId]);
 
@@ -97,27 +69,6 @@
     //get tabs locally saved
     let cookie = window.localStorage.getItem("tabsData");
     if (cookie && Object.keys(templates).length > 0) {
-<<<<<<< HEAD
-      console.log(templates);
-      let cookieObject: LangFlowState = JSON.parse(cookie);
-      console.log(cookieObject.flows);
-      cookieObject.flows.forEach((flow) => {
-        flow.data.nodes.forEach((node) => {
-          if (Object.keys(templates[node.data.type]["template"]).length > 0) {
-            // node.data.node.base_classes = templates[node.data.type][
-            // 	"base_classes"
-            // ];
-            // node.data.node.description = templates[node.data.type]['description'];
-            node.data.node.template = updateTemplate(
-              templates[node.data.type][
-                "template"
-              ] as unknown as APITemplateType,
-
-              node.data.node.template as APITemplateType
-            );
-          }
-        });
-=======
       let cookieObject: LangFlowState = JSON.parse(cookie);
       cookieObject.flows.forEach((flow) => {
         // check if flow.data is null
@@ -150,24 +101,16 @@
             }
           });
         }
->>>>>>> 2d6d781e
       });
       setTabIndex(cookieObject.tabIndex);
       setFlows(cookieObject.flows);
       setId(cookieObject.id);
-<<<<<<< HEAD
-=======
       newNodeId.current = cookieObject.nodeId;
->>>>>>> 2d6d781e
     }
   }, [templates]);
 
   function hardReset() {
-<<<<<<< HEAD
-    newNodeId.current = uuidv4();
-=======
     newNodeId.current = 0;
->>>>>>> 2d6d781e
     setTabIndex(0);
     setFlows([]);
     setId(uuidv4());
@@ -194,23 +137,12 @@
     });
   }
 
-<<<<<<< HEAD
-  function getNodeId() {
-    return `dndnode_` + incrementNodeId();
-  }
-
-=======
->>>>>>> 2d6d781e
   /**
    * Creates a file input and listens to a change event to upload a JSON flow file.
    * If the file type is application/json, the file is read and parsed into a JSON object.
    * The resulting JSON object is passed to the addFlow function.
    */
-<<<<<<< HEAD
-  function uploadFlow(newTab: boolean = true) {
-=======
   function uploadFlow() {
->>>>>>> 2d6d781e
     // create a file input
     const input = document.createElement("input");
     input.type = "file";
@@ -225,11 +157,7 @@
           // parse the text into a JSON object
           let flow: FlowType = JSON.parse(text);
 
-<<<<<<< HEAD
-          addFlow(flow, newTab);
-=======
           addFlow(flow);
->>>>>>> 2d6d781e
         });
       }
     };
@@ -262,137 +190,6 @@
    * Add a new flow to the list of flows.
    * @param flow Optional flow to add.
    */
-<<<<<<< HEAD
-
-  function paste(selectionInstance, position) {
-    console.log(position);
-    console.log(selectionInstance);
-    let minimumX = Infinity;
-    let minimumY = Infinity;
-    let idsMap = {};
-    let nodes = reactFlowInstance.getNodes();
-    let edges = reactFlowInstance.getEdges();
-    selectionInstance.nodes.forEach((n) => {
-      if (n.position.y < minimumY) {
-        minimumY = n.position.y;
-      }
-      if (n.position.x < minimumX) {
-        minimumX = n.position.x;
-      }
-    });
-
-    const insidePosition = reactFlowInstance.project(position);
-
-    selectionInstance.nodes.forEach((n) => {
-      // Generate a unique node ID
-      let newId = getNodeId();
-      idsMap[n.id] = newId;
-
-      // Create a new node object
-      const newNode: NodeType = {
-        id: newId,
-        type: "genericNode",
-        position: {
-          x: insidePosition.x + n.position.x - minimumX,
-          y: insidePosition.y + n.position.y - minimumY,
-        },
-        data: {
-          ...n.data,
-          id: newId,
-        },
-      };
-
-      // Add the new node to the list of nodes in state
-      nodes = nodes
-        .map((e) => ({ ...e, selected: false }))
-        .concat({ ...newNode, selected: false });
-      console.log(nodes);
-    });
-    reactFlowInstance.setNodes(nodes);
-
-    selectionInstance.edges.forEach((e) => {
-      let source = idsMap[e.source];
-      let target = idsMap[e.target];
-      let sourceHandleSplitted = e.sourceHandle.split("|");
-      let sourceHandle =
-        sourceHandleSplitted[0] +
-        "|" +
-        source +
-        "|" +
-        sourceHandleSplitted.slice(2).join("|");
-      let targetHandleSplitted = e.targetHandle.split("|");
-      let targetHandle =
-        targetHandleSplitted.slice(0, -1).join("|") + "|" + target;
-      let id =
-        "reactflow__edge-" +
-        source +
-        sourceHandle +
-        "-" +
-        target +
-        targetHandle;
-      edges = addEdge(
-        {
-          source,
-          target,
-          sourceHandle,
-          targetHandle,
-          id,
-          className: "animate-pulse",
-          selected: false,
-        },
-        edges.map((e) => ({ ...e, selected: false }))
-      );
-      console.log(edges);
-    });
-    reactFlowInstance.setEdges(edges);
-  }
-
-  function addFlow(flow?: FlowType, newTab: boolean = true) {
-    // Get data from the flow or set it to null if there's no flow provided.
-    if (!newTab) {
-      paste(
-        { nodes: flow.data.nodes, edges: flow.data.edges },
-        { x: 10, y: 10 }
-      );
-    } else {
-      const data = flow?.data ? flow.data : null;
-      const description = flow?.description ? flow.description : "";
-
-      if (data) {
-        data.nodes.forEach((node) => {
-          if (Object.keys(templates[node.data.type]["template"]).length > 0) {
-            // node.data.node.description = templates[node.data.type]['description'];
-            node.data.node.template = updateTemplate(
-              templates[node.data.type][
-                "template"
-              ] as unknown as APITemplateType,
-              node.data.node.template as APITemplateType
-            );
-          }
-        });
-      }
-      // Create a new flow with a default name if no flow is provided.
-      let newFlow: FlowType = {
-        description,
-        name: flow?.name ?? "New Flow",
-        id: uuidv4(),
-        data,
-      };
-
-      // Increment the ID counter.
-      setId(uuidv4());
-
-      // Add the new flow to the list of flows.
-
-      setFlows((prevState) => {
-        const newFlows = [...prevState, newFlow];
-        return newFlows;
-      });
-
-      // Set the tab index to the new flow.
-      if (newTab) setTabIndex(flows.length);
-    }
-=======
   function addFlow(flow?: FlowType) {
     // Get data from the flow or set it to null if there's no flow provided.
     const data = flow?.data ? flow.data : null;
@@ -440,7 +237,6 @@
 
     // Set the tab index to the new flow.
     setTabIndex(flows.length);
->>>>>>> 2d6d781e
   }
   /**
    * Updates an existing flow with new data
@@ -476,11 +272,6 @@
         updateFlow,
         downloadFlow,
         uploadFlow,
-<<<<<<< HEAD
-        getNodeId,
-        paste,
-=======
->>>>>>> 2d6d781e
       }}
     >
       {children}
