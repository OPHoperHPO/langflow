--- conflicted
+++ resolved
@@ -25,12 +25,8 @@
   const { mutate: mutationLogout } = useLogout();
   const { mutate: mutationRenewAccessToken } = useRefreshAccessToken();
   const isLoginPage = location.pathname.includes("login");
-<<<<<<< HEAD
   const isBuilding = useFlowStore((state) => state.isBuilding);
-  const isLoading = useFlowsManagerStore((state) => state.isLoading);
-=======
   const customHeaders = useCustomApiHeaders();
->>>>>>> 10d03360
 
   useEffect(() => {
     const interceptor = api.interceptors.response.use(
@@ -133,11 +129,7 @@
       api.interceptors.response.eject(interceptor);
       api.interceptors.request.eject(requestInterceptor);
     };
-<<<<<<< HEAD
-  }, [accessToken, setErrorData, isBuilding, isLoading]);
-=======
-  }, [accessToken, setErrorData, customHeaders]);
->>>>>>> 10d03360
+  }, [accessToken, setErrorData, isBuilding, customHeaders]);
 
   function checkErrorCount() {
     if (isLoginPage) return;
