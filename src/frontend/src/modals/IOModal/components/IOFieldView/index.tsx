--- conflicted
+++ resolved
@@ -5,6 +5,7 @@
 import DataOutputComponent from "../../../../components/dataOutputComponent";
 import InputListComponent from "../../../../components/inputListComponent";
 import PdfViewer from "../../../../components/pdfViewer";
+import RecordsOutputComponent from "../../../../components/recordsOutputComponent";
 import { Textarea } from "../../../../components/ui/textarea";
 import { PDFViewConstant } from "../../../../constants/constants";
 import { InputOutput } from "../../../../constants/enums";
@@ -49,13 +50,6 @@
     (flowPool[node!.id] ?? [])[(flowPool[node!.id]?.length ?? 1) - 1]?.data
       .results.result ?? "";
 
-<<<<<<< HEAD
-=======
-  console.log(
-    (flowPool[node!.id] ?? [])[(flowPool[node!.id]?.length ?? 1) - 1]?.data
-  );
-
->>>>>>> 5f14aece
   function handleOutputType() {
     if (!node) return <>"No node found!"</>;
     switch (type) {
@@ -260,7 +254,7 @@
                   rows={
                     Array.isArray(flowPoolNode?.data?.artifacts)
                       ? flowPoolNode?.data?.artifacts?.map(
-                          (artifact) => artifact.data
+                          (artifact) => artifact.data,
                         ) ?? []
                       : [flowPoolNode?.data?.artifacts]
                   }
