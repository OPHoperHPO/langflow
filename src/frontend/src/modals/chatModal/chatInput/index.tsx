import { LockClosedIcon, PaperAirplaneIcon } from "@heroicons/react/24/outline";
import { classNames } from "../../../utils";
import { useContext, useEffect, useRef, useState } from "react";
import { TabsContext } from "../../../contexts/tabsContext";
import { INPUT_STYLE } from "../../../constants";
export default function ChatInput({
  lockChat,
  chatValue,
  sendMessage,
  setChatValue,
  inputRef,
}) {
  useEffect(() => {
    if (inputRef.current) {
      inputRef.current.style.height = "inherit"; // Reset the height
      inputRef.current.style.height = `${inputRef.current.scrollHeight}px`; // Set it to the scrollHeight
    }
  }, [chatValue]);

  return (
    <div className="relative">
      <textarea
        onKeyDown={(event) => {
          if (event.key === "Enter" && !lockChat && !event.shiftKey) {
            sendMessage();
          }
        }}
        rows={1}
        ref={inputRef}
        disabled={lockChat}
        style={{
          resize: "none",
          bottom: `${inputRef?.current?.scrollHeight}px`,
          maxHeight: "150px",
          overflow: `${
            inputRef.current && inputRef.current.scrollHeight > 150
              ? "auto"
              : "hidden"
          }`,
        }}
        value={lockChat ? "Thinking..." : chatValue}
        onChange={(e) => {
          setChatValue(e.target.value);
        }}
        className={classNames(
          lockChat
            ? " bg-input text-black dark:bg-gray-700 dark:text-gray-300"
            : "  bg-white-200 text-black dark:bg-gray-900 dark:text-gray-300",
<<<<<<< HEAD
          "form-input block w-full rounded-md border-gray-300 pr-10 custom-scroll dark:border-gray-600 sm:text-sm"
=======
          "form-input block w-full custom-scroll rounded-md border-gray-300 dark:border-gray-600 pr-10 sm:text-sm" +
            INPUT_STYLE
>>>>>>> 98f3c708
        )}
        placeholder={"Send a message..."}
      />
      <div className="absolute bottom-0.5 right-3">
        <button disabled={lockChat} onClick={() => sendMessage()}>
          {lockChat ? (
            <LockClosedIcon
              className="h-5 w-5 animate-pulse  text-gray-500 dark:hover:text-gray-300"
              aria-hidden="true"
            />
          ) : (
            <PaperAirplaneIcon
              className="h-5 w-5 text-gray-500 hover:text-gray-600 dark:hover:text-gray-300"
              aria-hidden="true"
            />
          )}
        </button>
      </div>
    </div>
  );
}<|MERGE_RESOLUTION|>--- conflicted
+++ resolved
@@ -46,12 +46,8 @@
           lockChat
             ? " bg-input text-black dark:bg-gray-700 dark:text-gray-300"
             : "  bg-white-200 text-black dark:bg-gray-900 dark:text-gray-300",
-<<<<<<< HEAD
-          "form-input block w-full rounded-md border-gray-300 pr-10 custom-scroll dark:border-gray-600 sm:text-sm"
-=======
           "form-input block w-full custom-scroll rounded-md border-gray-300 dark:border-gray-600 pr-10 sm:text-sm" +
             INPUT_STYLE
->>>>>>> 98f3c708
         )}
         placeholder={"Send a message..."}
       />
