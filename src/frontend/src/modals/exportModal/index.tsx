--- conflicted
+++ resolved
@@ -11,15 +11,6 @@
 const ExportModal = forwardRef((props: { children: ReactNode }, ref) => {
   const { flows, tabId, updateFlow, downloadFlow } = useContext(TabsContext);
   const [checked, setChecked] = useState(false);
-<<<<<<< HEAD
-  const [name, setName] = useState(
-    flows.find((flow) => flow.id === tabId).name
-  );
-  const [invalidName, setInvalidName] = useState(false);
-  const [description, setDescription] = useState(
-    flows.find((flow) => flow.id === tabId).description
-  );
-=======
   const flow = flows.find((f) => f.id === tabId);
   useEffect(() => {
     setName(flow.name);
@@ -27,7 +18,6 @@
   }, [flow.name, flow.description]);
   const [name, setName] = useState(flow.name);
   const [description, setDescription] = useState(flow.description);
->>>>>>> 5fde616f
   const [open, setOpen] = useState(false);
 
   return (
