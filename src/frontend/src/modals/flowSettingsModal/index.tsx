--- conflicted
+++ resolved
@@ -1,4 +1,4 @@
-import { useContext, useEffect, useState } from "react";
+import { useContext, useState } from "react";
 import EditFlowSettings from "../../components/EditFlowSettingsComponent";
 import IconComponent from "../../components/genericIconComponent";
 import { Button } from "../../components/ui/button";
@@ -11,21 +11,6 @@
 export default function FlowSettingsModal({
   open,
   setOpen,
-<<<<<<< HEAD
-}: {
-  open: boolean;
-  setOpen: (open: boolean) => void;
-}) {
-  const { setSuccessData } = useContext(alertContext);
-  const { flows, tabId, updateFlow, saveFlow } = useContext(TabsContext);
-  const flow = flows.find((f) => f.id === tabId);
-  useEffect(() => {
-    setName(flow.name);
-    setDescription(flow.description);
-  }, [flow.name, flow.description]);
-  const [name, setName] = useState(flow.name);
-  const [description, setDescription] = useState(flow.description);
-=======
 }: FlowSettingsPropsType): JSX.Element {
   const { setErrorData, setSuccessData } = useContext(alertContext);
   const ref = useRef();
@@ -37,7 +22,6 @@
   const [description, setDescription] = useState(
     flows.find((flow) => flow.id === tabId)!.description
   );
->>>>>>> 2a4668d9
   const [invalidName, setInvalidName] = useState(false);
 
   function handleClick(): void {
