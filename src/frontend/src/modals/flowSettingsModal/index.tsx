--- conflicted
+++ resolved
@@ -14,19 +14,6 @@
   open: boolean;
   setOpen: (open: boolean) => void;
 }) {
-<<<<<<< HEAD
-  const { setErrorData, setSuccessData } = useContext(alertContext);
-  const ref = useRef();
-  const { flows, tabId, updateFlow, setTabsState, saveFlow } =
-    useContext(TabsContext);
-  const maxLength = 50;
-  const [name, setName] = useState(
-    flows.find((flow) => flow.id === tabId).name
-  );
-  const [description, setDescription] = useState(
-    flows.find((flow) => flow.id === tabId).description
-  );
-=======
   const { setSuccessData } = useContext(alertContext);
   const { flows, tabId, updateFlow, saveFlow } = useContext(TabsContext);
   const flow = flows.find((f) => f.id === tabId);
@@ -36,7 +23,6 @@
   }, [flow.name, flow.description]);
   const [name, setName] = useState(flow.name);
   const [description, setDescription] = useState(flow.description);
->>>>>>> 5fde616f
   const [invalidName, setInvalidName] = useState(false);
 
   function handleClick() {
