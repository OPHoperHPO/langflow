--- conflicted
+++ resolved
@@ -17,15 +17,9 @@
 import { classNames } from "../../../../utils/utils";
 import DisclosureComponent from "../DisclosureComponent";
 
-<<<<<<< HEAD
 export default function ExtraSidebar(): JSX.Element {
-  const { data } = useContext(typesContext);
-  const { flows, tabId, uploadFlow, tabsState, saveFlow } =
-=======
-export default function ExtraSidebar() {
   const { data, templates } = useContext(typesContext);
   const { flows, tabId, uploadFlow, tabsState, saveFlow, isBuilt } =
->>>>>>> 214aef76
     useContext(TabsContext);
   const { setSuccessData, setErrorData } = useContext(alertContext);
   const [dataFilter, setFilterData] = useState(data);
@@ -78,20 +72,6 @@
   return (
     <div className="side-bar-arrangement">
       <div className="side-bar-buttons-arrangement">
-<<<<<<< HEAD
-        <ShadTooltip content="Import" side="top">
-          <button
-            className="extra-side-bar-buttons"
-            onClick={(): void => {
-              uploadFlow();
-            }}
-          >
-            <IconComponent name="FileUp" className="side-bar-button-size " />
-          </button>
-        </ShadTooltip>
-
-        <ShadTooltip content="Export" side="top">
-=======
         <div className="side-bar-button">
           <ShadTooltip content="Import" side="top">
             <button
@@ -105,7 +85,6 @@
           </ShadTooltip>
         </div>
         <div className="side-bar-button">
->>>>>>> 214aef76
           <ExportModal>
             <ShadTooltip content="Export" side="top">
               <div className={classNames("extra-side-bar-buttons")}>
