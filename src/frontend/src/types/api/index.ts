import { Edge, Node, Viewport } from "reactflow";
import { ChatInputType, ChatOutputType } from "../chat";
import { FlowType } from "../flow";
//kind and class are just representative names to represent the actual structure of the object received by the API
export type APIDataType = { [key: string]: APIKindType };
export type APIObjectType = { [key: string]: APIKindType };
export type APIKindType = { [key: string]: APIClassType };
export type APITemplateType = {
  [key: string]: InputFieldType;
};

export type CustomFieldsType = {
  [key: string]: Array<string>;
};

export type APIClassType = {
  base_classes?: Array<string>;
  description: string;
  template: APITemplateType;
  display_name: string;
  icon?: string;
  is_input?: boolean;
  is_output?: boolean;
  conditional_paths?: Array<string>;
  input_types?: Array<string>;
  output_types?: Array<string>;
  custom_fields?: CustomFieldsType;
  beta?: boolean;
  documentation: string;
  error?: string;
  official?: boolean;
  outputs?: Array<OutputFieldType>;
  frozen?: boolean;
  flow?: FlowType;
  field_order?: string[];
  [key: string]:
    | Array<string>
    | string
    | APITemplateType
    | boolean
    | FlowType
    | CustomFieldsType
    | boolean
    | undefined
    | Array<{ types: Array<string>; selected?: string }>;
};

export type InputFieldType = {
  type: string;
  required: boolean;
  placeholder?: string;
  list: boolean;
  show: boolean;
  readonly: boolean;
  multiline?: boolean;
  value?: any;
  dynamic?: boolean;
  proxy?: { id: string; field: string };
  input_types?: Array<string>;
  display_name?: string;
  name?: string;
  real_time_refresh?: boolean;
  refresh_button?: boolean;
  refresh_button_text?: string;
  [key: string]: any;
};

export type OutputFieldProxyType = {
  id: string;
  name: string;
  nodeDisplayName: string;
};

export type OutputFieldType = {
  types: Array<string>;
  selected?: string;
  name: string;
  display_name: string;
  proxy?: OutputFieldProxyType;
};
export type sendAllProps = {
  nodes: Node[];
  edges: Edge[];
  name: string;
  description: string;
  viewport: Viewport;
  inputs: { text?: string };
  chatKey: string;
  chatHistory: { message: string | object; isSend: boolean }[];
};
export type errorsTypeAPI = {
  function: { errors: Array<string> };
  imports: { errors: Array<string> };
};
export type PromptTypeAPI = {
  input_variables: Array<string>;
  frontend_node: APIClassType;
};

export type BuildStatusTypeAPI = {
  built: boolean;
};

export type InitTypeAPI = {
  flowId: string;
};

export type UploadFileTypeAPI = {
  file_path: string;
  flowId: string;
};

export type ProfilePicturesTypeAPI = {
  files: string[];
};

export type LoginType = {
  grant_type?: string;
  username: string;
  password: string;
  scrope?: string;
  client_id?: string;
  client_secret?: string;
};

export type LoginAuthType = {
  access_token: string;
  refresh_token: string;
  token_type?: string;
};

export type changeUser = {
  username?: string;
  is_active?: boolean;
  is_superuser?: boolean;
  password?: string;
  profile_image?: string;
};

export type resetPasswordType = {
  password?: string;
  profile_image?: string;
};

export type Users = {
  id: string;
  username: string;
  is_active: boolean;
  is_superuser: boolean;
  profile_image: string;
  create_at: Date;
  updated_at: Date;
};

export type Component = {
  name: string;
  description: string;
  data: Object;
  tags: [string];
};

export type VerticesOrderTypeAPI = {
  ids: Array<string>;
  vertices_to_run: Array<string>;
  run_id: string;
};

export type VertexBuildTypeAPI = {
  id: string;
  inactivated_vertices: Array<string> | null;
  next_vertices_ids: Array<string>;
  top_level_vertices: Array<string>;
  run_id?: string;
  valid: boolean;
  data: VertexDataTypeAPI;
  timestamp: string;
  params: any;
  messages: ChatOutputType[] | ChatInputType[];
};

// data is the object received by the API
// it has results, artifacts, timedelta, duration
export type VertexDataTypeAPI = {
  results: { [key: string]: string };
  logs: { message: any; type: string }[];
  messages: ChatOutputType[] | ChatInputType[];
  inactive?: boolean;
  timedelta?: number;
  duration?: string;
<<<<<<< HEAD
  artifacts?: any;
=======
  artifacts?: any | ChatOutputType | ChatInputType;
>>>>>>> 6716a90c
  message: ChatOutputType | ChatInputType;
};

export type CodeErrorDataTypeAPI = {
  error: string | undefined;
  traceback: string | undefined;
};

// the error above is inside this error.response.data.detail.error
// which comes from a request to the API
// to type the error we need to know the structure of the object

// error that has a response, that has a data, that has a detail, that has an error
export type ResponseErrorTypeAPI = {
  response: { data: { detail: CodeErrorDataTypeAPI } };
};
export type ResponseErrorDetailAPI = {
  response: { data: { detail: string } };
};<|MERGE_RESOLUTION|>--- conflicted
+++ resolved
@@ -187,11 +187,7 @@
   inactive?: boolean;
   timedelta?: number;
   duration?: string;
-<<<<<<< HEAD
-  artifacts?: any;
-=======
   artifacts?: any | ChatOutputType | ChatInputType;
->>>>>>> 6716a90c
   message: ChatOutputType | ChatInputType;
 };
 
