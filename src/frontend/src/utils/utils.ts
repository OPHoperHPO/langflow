--- conflicted
+++ resolved
@@ -121,18 +121,8 @@
     display_name?: string;
   }> = [];
   let checkedNodes = new Map();
-<<<<<<< HEAD
   const excludeTypes = new Set(["bool", "float", "code", "file", "int"]);
-=======
-  const excludeTypes = new Set([
-    "bool",
-    "float",
-    "code",
-    "file",
-    "int",
-  ]);
-
->>>>>>> 100c91f5
+
   const checkBaseClass = (template: TemplateVariableType) => {
     return (
       template.type &&
